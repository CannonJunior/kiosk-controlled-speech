--- conflicted
+++ resolved
@@ -26,11 +26,6 @@
         // Dictation state (manual control)
         this.isDictationListening = false;
         
-<<<<<<< HEAD
-        // VAD test mode
-        this.vadTestActive = false;
-=======
->>>>>>> f2967c60
         
         // Screenshot management
         this.screenshots = [];
@@ -1007,7 +1002,6 @@
                 !optimizationToggle.contains(e.target)) {
                 optimizationPanel.style.display = 'none';
             }
-<<<<<<< HEAD
         });
         
         // Optimization panel toggle
@@ -1027,27 +1021,6 @@
             });
         });
         
-=======
-        });
-        
-        // Optimization panel toggle
-        const optimizationToggle = document.getElementById('optimizationToggle');
-        if (optimizationToggle) {
-            optimizationToggle.addEventListener('click', () => {
-                this.toggleOptimizationPanel();
-            });
-        }
-        
-        // Optimization preset buttons
-        const presetButtons = document.querySelectorAll('.preset-button');
-        presetButtons.forEach(button => {
-            button.addEventListener('click', (e) => {
-                const preset = e.currentTarget.dataset.preset;
-                this.setOptimizationPreset(preset);
-            });
-        });
-        
->>>>>>> f2967c60
         // Clear caches button
         const clearCachesButton = document.getElementById('clearCachesButton');
         if (clearCachesButton) {
@@ -1064,16 +1037,6 @@
             });
         }
         
-<<<<<<< HEAD
-        // VAD test button
-        const vadTestToggle = document.getElementById('vadTestToggle');
-        if (vadTestToggle) {
-            vadTestToggle.addEventListener('click', () => {
-                this.toggleVADTest();
-            });
-        }
-=======
->>>>>>> f2967c60
         
         // Handle page visibility changes
         document.addEventListener('visibilitychange', () => {
@@ -1581,21 +1544,21 @@
                 return;
             }
             
-<<<<<<< HEAD
-            // Get time domain audio data (better for VAD than frequency data)
-            this.vadAnalyser.getFloatTimeDomainData(this.vadDataArray);
-=======
             // Get frequency domain audio data (working approach from vad_app.js)
             this.vadAnalyser.getFloatFrequencyData(this.vadDataArray);
->>>>>>> f2967c60
-            
-            // Calculate RMS energy from time domain data
+            
+            // Calculate RMS energy for more accurate voice detection
             let sum = 0;
+            let validSamples = 0;
             for (let i = 0; i < this.vadDataArray.length; i++) {
-                sum += this.vadDataArray[i] * this.vadDataArray[i];
-            }
-            
-            const rmsLevel = Math.sqrt(sum / this.vadDataArray.length);
+                if (this.vadDataArray[i] > -Infinity) {
+                    const linear = Math.pow(10, this.vadDataArray[i] / 20);
+                    sum += linear * linear;
+                    validSamples++;
+                }
+            }
+            
+            const rmsLevel = validSamples > 0 ? Math.sqrt(sum / validSamples) : 0;
             
             // Update real-time debug info in UI
             const rmsLevelSpan = document.getElementById('rmsLevel');
@@ -1603,12 +1566,6 @@
             if (rmsLevelSpan) rmsLevelSpan.textContent = rmsLevel.toFixed(4);
             if (vadThresholdSpan) vadThresholdSpan.textContent = this.settings.vadSensitivity.toFixed(4);
             
-            // Update real-time debug info in UI
-            const rmsLevelSpan = document.getElementById('rmsLevel');
-            const vadThresholdSpan = document.getElementById('vadThreshold');
-            if (rmsLevelSpan) rmsLevelSpan.textContent = rmsLevel.toFixed(4);
-            if (vadThresholdSpan) vadThresholdSpan.textContent = this.settings.vadSensitivity.toFixed(4);
-            
             // Voice detection with hysteresis (different thresholds for start/stop)
             const isVoiceDetected = rmsLevel > this.settings.vadSensitivity;
             
@@ -1619,28 +1576,12 @@
                 if (!this.speechDetected) {
                     this.speechDetected = true;
                     console.log('🗣️ Speech started! RMS level:', rmsLevel.toFixed(6));
-                    // Visual feedback for speech detection
-                    const recordingIndicator = document.getElementById('recordingIndicator');
-                    if (recordingIndicator) {
-                        recordingIndicator.style.border = '3px solid #4CAF50'; // Green border when speech detected
-                    }
                 }
             } else {
                 this.consecutiveSilenceCount++;
                 
-                // Debug logging for silence detection
-                if (this.consecutiveSilenceCount === 1) {
-                    console.log(`🔇 Silence counting started. SpeechDetected=${this.speechDetected}, RMS=${rmsLevel.toFixed(6)} < ${this.settings.vadSensitivity}`);
-                }
-                
-                // Debug: Show why auto-stop might not be working
-                if (this.consecutiveSilenceCount >= this.settings.consecutiveSilenceThreshold && !this.speechDetected) {
-                    console.log(`⚠️ Auto-stop blocked: Speech never detected (RMS never exceeded ${this.settings.vadSensitivity})`);
-                }
-                
                 // Only stop if we've detected speech before AND we have some consistent silence
                 if (this.speechDetected && this.consecutiveSilenceCount >= this.settings.consecutiveSilenceThreshold) {
-                    console.log(`🔇 Silence condition met: speechDetected=${this.speechDetected}, consecutiveCount=${this.consecutiveSilenceCount}/${this.settings.consecutiveSilenceThreshold}`);
                     const silenceDuration = now - this.lastVoiceTime;
                     
                     // Dynamic timeout - shorter if we've been recording for a while
@@ -1658,40 +1599,14 @@
                     
                     if (silenceDuration > effectiveTimeout) {
                         console.log(`🔇 VAD: Silence for ${silenceDuration}ms after speech (timeout: ${effectiveTimeout}ms), stopping recording`);
-                        // Visual feedback for auto-stop
-                        const recordingIndicator = document.getElementById('recordingIndicator');
-                        if (recordingIndicator) {
-                            recordingIndicator.style.border = '3px solid #FF9800'; // Orange border when stopping
-                        }
                         this.stopRecording();
-                    } else if (silenceDuration > effectiveTimeout * 0.7) {
-                        // Visual warning when approaching timeout
-                        const recordingIndicator = document.getElementById('recordingIndicator');
-                        if (recordingIndicator) {
-                            recordingIndicator.style.border = '3px solid #FFC107'; // Yellow border when close to timeout
-                        }
                     }
                 }
             }
             
-<<<<<<< HEAD
-            // More aggressive debug logging to diagnose the issue
-            if (Math.random() < 0.2) { // Log 20% of the time to see what's happening
-                const silenceDuration = now - this.lastVoiceTime;
-                console.log(`VAD DEBUG: RMS=${rmsLevel.toFixed(6)}, Threshold=${this.settings.vadSensitivity}, Voice=${isVoiceDetected}, SpeechDetected=${this.speechDetected}, SilenceCount=${this.consecutiveSilenceCount}/${this.settings.consecutiveSilenceThreshold}, SilenceDur=${silenceDuration}ms/${this.settings.silenceTimeout}ms, RecordingTime=${Math.round(recordingDuration/1000)}s`);
-            }
-            
-            // Always log when important state changes occur
-            if (isVoiceDetected && !this.speechDetected) {
-                console.log(`🗣️ SPEECH STARTED: RMS=${rmsLevel.toFixed(6)} > ${this.settings.vadSensitivity}`);
-            }
-            if (!isVoiceDetected && this.speechDetected && this.consecutiveSilenceCount === 1) {
-                console.log(`🔇 SILENCE STARTED: RMS=${rmsLevel.toFixed(6)} < ${this.settings.vadSensitivity}`);
-=======
             // Debug logging (reduced frequency like working version)
             if (Math.random() < 0.1) { // Only log 10% of the time
                 console.log(`VAD: RMS=${rmsLevel.toFixed(6)}, Speech=${this.speechDetected}, Silence=${this.consecutiveSilenceCount}, Duration=${Math.round(recordingDuration/1000)}s`);
->>>>>>> f2967c60
             }
         }, this.settings.checkInterval); // Use configured check interval
     }
@@ -2107,17 +2022,10 @@
             this.elements.takeScreenshotButton.innerHTML = '<i class="fas fa-spinner fa-spin"></i><span>Taking...</span>';
             
             console.log('Calling MCP screenshot tool...');
-<<<<<<< HEAD
-            
-            // Call the MCP screenshot tool via the web app backend
-            const response = await this.callMCPTool('screen_capture_screen_capture_take_screenshot', {});
-            
-=======
             
             // Call the MCP screenshot tool via the web app backend
             const response = await this.callMCPTool('screen_capture_take_screenshot', {});
             
->>>>>>> f2967c60
             if (response.success && response.data) {
                 const data = response.data;
                 
@@ -2426,49 +2334,6 @@
         });
     }
     
-<<<<<<< HEAD
-    // VAD Test functionality
-    async toggleVADTest() {
-        if (this.isRecording) {
-            this.addMessage('system', '❌ Cannot start VAD test while recording. Stop current recording first.');
-            return;
-        }
-        
-        if (this.vadTestActive) {
-            // Stop VAD test
-            this.vadTestActive = false;
-            this.cleanupVAD();
-            if (this.audioStream) {
-                this.audioStream.getTracks().forEach(track => track.stop());
-                this.audioStream = null;
-            }
-            document.getElementById('recordingIndicator').style.display = 'none';
-            this.addMessage('system', '🔧 VAD test stopped');
-        } else {
-            // Start VAD test
-            try {
-                this.vadTestActive = true;
-                const constraints = {
-                    audio: {
-                        echoCancellation: true,
-                        noiseSuppression: true,
-                        autoGainControl: true,
-                        sampleRate: 16000
-                    }
-                };
-                
-                this.audioStream = await navigator.mediaDevices.getUserMedia(constraints);
-                this.setupVAD();
-                document.getElementById('recordingIndicator').style.display = 'block';
-                this.addMessage('system', '🔧 VAD test started - watch RMS levels and thresholds in recording indicator');
-            } catch (error) {
-                this.vadTestActive = false;
-                this.addMessage('system', `❌ VAD test failed: ${error.message}`);
-            }
-        }
-    }
-=======
->>>>>>> f2967c60
 }
 
 // Initialize the application when DOM is loaded
